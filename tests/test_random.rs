--- conflicted
+++ resolved
@@ -198,14 +198,9 @@
     }
 }
 
-<<<<<<< HEAD
-const NUMBER_OF_NODES: usize = 1000;
-const NUMBER_OF_OPERATIONS: usize = 5_000_000; // can be larger if you have time to spare (see tests/README.md)
-=======
 // These can be larger if you have time to spare (see tests/README.md)
 const NUMBER_OF_NODES: usize = 100;
 const NUMBER_OF_OPERATIONS: usize = 2000;
->>>>>>> ff0c1492
 
 #[derive(RandGen)]
 enum Operation {
